--- conflicted
+++ resolved
@@ -25,12 +25,8 @@
 
 [workspace.dependencies]
 # Intra-workspace dependencies
-<<<<<<< HEAD
-atrium-api = { version = "0.24.3", path = "atrium-api", default-features = false }
+atrium-api = { version = "0.24.4", path = "atrium-api", default-features = false }
 atrium-identity = { version = "0.1.0", path = "atrium-oauth/identity" }
-=======
-atrium-api = { version = "0.24.4", path = "atrium-api" }
->>>>>>> 0fba093d
 atrium-xrpc = { version = "0.11.3", path = "atrium-xrpc" }
 atrium-xrpc-client = { version = "0.5.6", path = "atrium-xrpc-client" }
 bsky-sdk = { version = "0.1.9", path = "bsky-sdk" }
