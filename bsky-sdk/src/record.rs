//! Record operations.
mod agent;

use crate::error::{Error, Result};
use crate::BskyAgent;
use async_trait::async_trait;
use atrium_api::agent::store::SessionStore;
use atrium_api::com::atproto::repo::{create_record, get_record, list_records, put_record};
use atrium_api::types::{Collection, LimitedNonZeroU8, TryIntoUnknown};
use atrium_api::xrpc::XrpcClient;

#[cfg_attr(target_arch = "wasm32", async_trait(?Send))]
#[cfg_attr(not(target_arch = "wasm32"), async_trait)]
pub trait Record<T, S>
where
    T: XrpcClient + Send + Sync,
    S: SessionStore + Send + Sync,
{
    async fn list(
        agent: &BskyAgent<T, S>,
        cursor: Option<String>,
        limit: Option<LimitedNonZeroU8<100u8>>,
    ) -> Result<list_records::Output>;
    async fn get(agent: &BskyAgent<T, S>, rkey: String) -> Result<get_record::Output>;
    async fn put(self, agent: &BskyAgent<T, S>, rkey: String) -> Result<put_record::Output>;
    async fn create(self, agent: &BskyAgent<T, S>) -> Result<create_record::Output>;
    async fn delete(agent: &BskyAgent<T, S>, rkey: String) -> Result<()>;
}

macro_rules! record_impl {
<<<<<<< HEAD
    ($collection:path, $record:path, $record_data:path, $variant:ident) => {
        #[cfg_attr(target_arch = "wasm32", async_trait(?Send))]
        #[cfg_attr(not(target_arch = "wasm32"), async_trait)]
=======
    ($collection:path, $record:path, $record_data:path) => {
        #[async_trait]
>>>>>>> 5f2e10fb
        impl<T, S> Record<T, S> for $record
        where
            T: XrpcClient + Send + Sync,
            S: SessionStore + Send + Sync,
        {
            async fn list(
                agent: &BskyAgent<T, S>,
                cursor: Option<String>,
                limit: Option<LimitedNonZeroU8<100u8>>,
            ) -> Result<list_records::Output> {
                let session = agent.get_session().await.ok_or(Error::NotLoggedIn)?;
                Ok(agent
                    .api
                    .com
                    .atproto
                    .repo
                    .list_records(
                        atrium_api::com::atproto::repo::list_records::ParametersData {
                            collection: <$collection>::nsid(),
                            cursor,
                            limit,
                            repo: session.data.did.into(),
                            reverse: None,
                            rkey_end: None,
                            rkey_start: None,
                        }
                        .into(),
                    )
                    .await?)
            }
            async fn get(agent: &BskyAgent<T, S>, rkey: String) -> Result<get_record::Output> {
                let session = agent.get_session().await.ok_or(Error::NotLoggedIn)?;
                Ok(agent
                    .api
                    .com
                    .atproto
                    .repo
                    .get_record(
                        atrium_api::com::atproto::repo::get_record::ParametersData {
                            cid: None,
                            collection: <$collection>::nsid(),
                            repo: session.data.did.into(),
                            rkey,
                        }
                        .into(),
                    )
                    .await?)
            }
            async fn put(
                self,
                agent: &BskyAgent<T, S>,
                rkey: String,
            ) -> Result<put_record::Output> {
                let session = agent.get_session().await.ok_or(Error::NotLoggedIn)?;
                Ok(agent
                    .api
                    .com
                    .atproto
                    .repo
                    .put_record(
                        atrium_api::com::atproto::repo::put_record::InputData {
                            collection: <$collection>::nsid(),
                            record: self.try_into_unknown()?,
                            repo: session.data.did.into(),
                            rkey,
                            swap_commit: None,
                            swap_record: None,
                            validate: None,
                        }
                        .into(),
                    )
                    .await?)
            }
            async fn create(self, agent: &BskyAgent<T, S>) -> Result<create_record::Output> {
                let session = agent.get_session().await.ok_or(Error::NotLoggedIn)?;
                Ok(agent
                    .api
                    .com
                    .atproto
                    .repo
                    .create_record(
                        atrium_api::com::atproto::repo::create_record::InputData {
                            collection: <$collection>::nsid(),
                            record: self.try_into_unknown()?,
                            repo: session.data.did.into(),
                            rkey: None,
                            swap_commit: None,
                            validate: None,
                        }
                        .into(),
                    )
                    .await?)
            }
            async fn delete(agent: &BskyAgent<T, S>, rkey: String) -> Result<()> {
                let session = agent.get_session().await.ok_or(Error::NotLoggedIn)?;
                Ok(agent
                    .api
                    .com
                    .atproto
                    .repo
                    .delete_record(
                        atrium_api::com::atproto::repo::delete_record::InputData {
                            collection: <$collection>::nsid(),
                            repo: session.data.did.into(),
                            rkey,
                            swap_commit: None,
                            swap_record: None,
                        }
                        .into(),
                    )
                    .await?)
            }
        }

        #[cfg_attr(target_arch = "wasm32", async_trait(?Send))]
        #[cfg_attr(not(target_arch = "wasm32"), async_trait)]
        impl<T, S> Record<T, S> for $record_data
        where
            T: XrpcClient + Send + Sync,
            S: SessionStore + Send + Sync,
        {
            async fn list(
                agent: &BskyAgent<T, S>,
                cursor: Option<String>,
                limit: Option<LimitedNonZeroU8<100u8>>,
            ) -> Result<list_records::Output> {
                <$record>::list(agent, cursor, limit).await
            }
            async fn get(agent: &BskyAgent<T, S>, rkey: String) -> Result<get_record::Output> {
                <$record>::get(agent, rkey).await
            }
            async fn put(
                self,
                agent: &BskyAgent<T, S>,
                rkey: String,
            ) -> Result<put_record::Output> {
                <$record>::from(self).put(agent, rkey).await
            }
            async fn create(self, agent: &BskyAgent<T, S>) -> Result<create_record::Output> {
                <$record>::from(self).create(agent).await
            }
            async fn delete(agent: &BskyAgent<T, S>, rkey: String) -> Result<()> {
                <$record>::delete(agent, rkey).await
            }
        }
    };
}

record_impl!(
    atrium_api::app::bsky::actor::Profile,
    atrium_api::app::bsky::actor::profile::Record,
    atrium_api::app::bsky::actor::profile::RecordData
);
record_impl!(
    atrium_api::app::bsky::feed::Generator,
    atrium_api::app::bsky::feed::generator::Record,
    atrium_api::app::bsky::feed::generator::RecordData
);
record_impl!(
    atrium_api::app::bsky::feed::Like,
    atrium_api::app::bsky::feed::like::Record,
    atrium_api::app::bsky::feed::like::RecordData
);
record_impl!(
    atrium_api::app::bsky::feed::Post,
    atrium_api::app::bsky::feed::post::Record,
    atrium_api::app::bsky::feed::post::RecordData
);
record_impl!(
    atrium_api::app::bsky::feed::Repost,
    atrium_api::app::bsky::feed::repost::Record,
    atrium_api::app::bsky::feed::repost::RecordData
);
record_impl!(
    atrium_api::app::bsky::feed::Threadgate,
    atrium_api::app::bsky::feed::threadgate::Record,
    atrium_api::app::bsky::feed::threadgate::RecordData
);
record_impl!(
    atrium_api::app::bsky::graph::Block,
    atrium_api::app::bsky::graph::block::Record,
    atrium_api::app::bsky::graph::block::RecordData
);
record_impl!(
    atrium_api::app::bsky::graph::Follow,
    atrium_api::app::bsky::graph::follow::Record,
    atrium_api::app::bsky::graph::follow::RecordData
);
record_impl!(
    atrium_api::app::bsky::graph::List,
    atrium_api::app::bsky::graph::list::Record,
    atrium_api::app::bsky::graph::list::RecordData
);
record_impl!(
    atrium_api::app::bsky::graph::Listblock,
    atrium_api::app::bsky::graph::listblock::Record,
    atrium_api::app::bsky::graph::listblock::RecordData
);
record_impl!(
    atrium_api::app::bsky::graph::Listitem,
    atrium_api::app::bsky::graph::listitem::Record,
    atrium_api::app::bsky::graph::listitem::RecordData
);
record_impl!(
    atrium_api::app::bsky::graph::Starterpack,
    atrium_api::app::bsky::graph::starterpack::Record,
    atrium_api::app::bsky::graph::starterpack::RecordData
);
record_impl!(
    atrium_api::app::bsky::labeler::Service,
    atrium_api::app::bsky::labeler::service::Record,
    atrium_api::app::bsky::labeler::service::RecordData
);
record_impl!(
    atrium_api::chat::bsky::actor::Declaration,
    atrium_api::chat::bsky::actor::declaration::Record,
    atrium_api::chat::bsky::actor::declaration::RecordData
);

#[cfg(test)]
mod tests {
    use super::*;
    use crate::agent::BskyAgentBuilder;
    use crate::tests::FAKE_CID;
    use atrium_api::agent::Session;
    use atrium_api::com::atproto::server::create_session::OutputData;
    use atrium_api::types::string::Datetime;
    use atrium_api::xrpc::http::{Request, Response};
    use atrium_api::xrpc::types::Header;
    use atrium_api::xrpc::{HttpClient, XrpcClient};

    struct MockClient;

    #[async_trait]
    impl HttpClient for MockClient {
        async fn send_http(
            &self,
            request: Request<Vec<u8>>,
        ) -> core::result::Result<
            Response<Vec<u8>>,
            Box<dyn std::error::Error + Send + Sync + 'static>,
        > {
            match request.uri().path() {
                "/xrpc/com.atproto.repo.createRecord" => {
                    let output = create_record::Output::from(create_record::OutputData {
                        cid: FAKE_CID.parse().expect("invalid cid"),
                        uri: String::from("at://did:fake:handle.test/app.bsky.feed.post/somerkey"),
                    });
                    Ok(Response::builder()
                        .header(Header::ContentType, "application/json")
                        .status(200)
                        .body(serde_json::to_vec(&output)?)?)
                }
                "/xrpc/com.atproto.repo.deleteRecord" => {
                    Ok(Response::builder().status(200).body(Vec::new())?)
                }
                _ => unreachable!(),
            }
        }
    }

    #[async_trait]
    impl XrpcClient for MockClient {
        fn base_uri(&self) -> String {
            String::new()
        }
    }

    struct MockSessionStore;

    #[async_trait]
    impl SessionStore for MockSessionStore {
        async fn get_session(&self) -> Option<Session> {
            Some(
                OutputData {
                    access_jwt: String::from("access"),
                    active: None,
                    did: "did:fake:handle.test".parse().expect("invalid did"),
                    did_doc: None,
                    email: None,
                    email_auth_factor: None,
                    email_confirmed: None,
                    handle: "handle.test".parse().expect("invalid handle"),
                    refresh_jwt: String::from("refresh"),
                    status: None,
                }
                .into(),
            )
        }
        async fn set_session(&self, _: Session) {}
        async fn clear_session(&self) {}
    }

    #[tokio::test]
    async fn actor_profile() -> Result<()> {
        let agent = BskyAgentBuilder::new(MockClient)
            .store(MockSessionStore)
            .build()
            .await?;
        // create
        let output = atrium_api::app::bsky::actor::profile::RecordData {
            avatar: None,
            banner: None,
            created_at: None,
            description: None,
            display_name: None,
            joined_via_starter_pack: None,
            labels: None,
        }
        .create(&agent)
        .await?;
        assert_eq!(
            output,
            create_record::OutputData {
                cid: FAKE_CID.parse().expect("invalid cid"),
                uri: String::from("at://did:fake:handle.test/app.bsky.feed.post/somerkey"),
            }
            .into()
        );
        // delete
        atrium_api::app::bsky::actor::profile::Record::delete(&agent, String::from("somerkey"))
            .await?;
        Ok(())
    }

    #[tokio::test]
    async fn feed_post() -> Result<()> {
        let agent = BskyAgentBuilder::new(MockClient)
            .store(MockSessionStore)
            .build()
            .await?;
        // create
        let output = atrium_api::app::bsky::feed::post::RecordData {
            created_at: Datetime::now(),
            embed: None,
            entities: None,
            facets: None,
            labels: None,
            langs: None,
            reply: None,
            tags: None,
            text: String::from("text"),
        }
        .create(&agent)
        .await?;
        assert_eq!(
            output,
            create_record::OutputData {
                cid: FAKE_CID.parse().expect("invalid cid"),
                uri: String::from("at://did:fake:handle.test/app.bsky.feed.post/somerkey"),
            }
            .into()
        );
        // delete
        atrium_api::app::bsky::feed::post::Record::delete(&agent, String::from("somerkey")).await?;
        Ok(())
    }

    #[tokio::test]
    async fn graph_follow() -> Result<()> {
        let agent = BskyAgentBuilder::new(MockClient)
            .store(MockSessionStore)
            .build()
            .await?;
        // create
        let output = atrium_api::app::bsky::graph::follow::RecordData {
            created_at: Datetime::now(),
            subject: "did:fake:handle.test".parse().expect("invalid did"),
        }
        .create(&agent)
        .await?;
        assert_eq!(
            output,
            create_record::OutputData {
                cid: FAKE_CID.parse().expect("invalid cid"),
                uri: String::from("at://did:fake:handle.test/app.bsky.feed.post/somerkey"),
            }
            .into()
        );
        // delete
        atrium_api::app::bsky::graph::follow::Record::delete(&agent, String::from("somerkey"))
            .await?;
        Ok(())
    }
}<|MERGE_RESOLUTION|>--- conflicted
+++ resolved
@@ -28,14 +28,9 @@
 }
 
 macro_rules! record_impl {
-<<<<<<< HEAD
-    ($collection:path, $record:path, $record_data:path, $variant:ident) => {
+    ($collection:path, $record:path, $record_data:path) => {
         #[cfg_attr(target_arch = "wasm32", async_trait(?Send))]
         #[cfg_attr(not(target_arch = "wasm32"), async_trait)]
-=======
-    ($collection:path, $record:path, $record_data:path) => {
-        #[async_trait]
->>>>>>> 5f2e10fb
         impl<T, S> Record<T, S> for $record
         where
             T: XrpcClient + Send + Sync,
